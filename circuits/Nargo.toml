--- conflicted
+++ resolved
@@ -7,9 +7,5 @@
 
 [dependencies]
 poseidon = { tag = "v0.1.1", git = "https://github.com/noir-lang/poseidon" }
-<<<<<<< HEAD
 safe = { path = "../safe" }
-=======
-safe = { tag = "v0.1.2", git = "https://github.com/gnosisguild/safe-api", directory = "crates/safe" }
-bignum = { tag = "v0.4.2", git = "https://github.com/noir-lang/noir-bignum" }
->>>>>>> 5ebc6888
+bignum = { tag = "v0.4.2", git = "https://github.com/noir-lang/noir-bignum" }