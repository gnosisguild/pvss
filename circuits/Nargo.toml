--- conflicted
+++ resolved
@@ -7,9 +7,5 @@
 
 [dependencies]
 poseidon = { tag = "v0.1.1", git = "https://github.com/noir-lang/poseidon" }
-<<<<<<< HEAD
-sha256 = { tag = "v0.2.0", git = "https://github.com/noir-lang/sha256" }
-=======
 keccak256 = { tag = "v0.1.1", git = "https://github.com/noir-lang/keccak256" }
->>>>>>> 4489581a
 bignum = { tag = "v0.0.1", git = "https://github.com/gnosisguild/noir-bignum" }