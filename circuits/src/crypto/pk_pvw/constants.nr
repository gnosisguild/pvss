--- conflicted
+++ resolved
@@ -4,20 +4,12 @@
 pub global L: u32 = 1;
 /// The coefficients of the polynomial `e` should exist in the interval `[-E_BOUND, E_BOUND]` where `E_BOUND` is the upper bound of the gaussian distribution with Sigma = 3.2.
 pub global E_BOUND: u64 = 19;
-<<<<<<< HEAD
-/// The coefficients of the polynomial `sk` should exist in the interval `[-S_BOUND, S_BOUND]`.
-pub global SK_BOUND: u64 = 19;
-/// The coefficients of the polynomials `r1is` should exist in the interval `[R1_LOW_BOUNDS[i], R1_UP_BOUNDS[i]]` where R1_LOW_BOUNDS is equal to $\frac{\frac{-(t - 1)}{2} \cdot |K_{0,i}| - (N \cdot B +2) \cdot \frac{q_i - 1}{2} + B}{q_i}$ and `R1_UP_BOUNDS[i]` is equal to `$\frac{\frac{(t - 1)}{2} \cdot |K_{0,i}| + (N \cdot +2) \cdot \frac{q_i - 1}{2} + B}{q_i}$ .
-pub global R1_LOW_BOUNDS: [i64; 1] = [-481795];
-pub global R1_UP_BOUNDS: [u64; 1] = [481795];
-=======
 pub global SK_BOUND: u64 = 9;
 /// List of scalars `qis` such that `qis[i]` is the modulus of the i-th CRT basis of `q` (ciphertext space modulus).
 pub global QIS: [Field; 2] = [4503599625535489, 4503599626321921];
 /// The coefficients of the polynomials `r1is` should exist in the interval `[R1_LOW_BOUNDS[i], R1_UP_BOUNDS[i]]` where R1_LOW_BOUNDS is equal to $\frac{\frac{-(t - 1)}{2} \cdot |K_{0,i}| - (N \cdot B +2) \cdot \frac{q_i - 1}{2} + B}{q_i}` and `R1_UP_BOUNDS[i]` is equal to `$\frac{\frac{(t - 1)}{2} \cdot |K_{0,i}| + (N \cdot +2) \cdot \frac{q_i - 1}{2} + B}{q_i}` .
 pub global R1_LOW_BOUNDS: [i64; 2] = [-9729, -9729];
 pub global R1_UP_BOUNDS: [u64; 2] = [9729, 9729];
->>>>>>> a8089ef9
 /// The coefficients of the polynomials `r2is` should exist in the interval `[-R2_BOUND[i], R2_BOUND[i]]` where `R2_BOUND[i]` is equal to `(qi-1)/2`.
 pub global R2_BOUNDS: [u64; 1] = [9007199246352384];
 /// List of scalars `qis` such that `qis[i]` is the modulus of the i-th CRT basis of `q` (ciphertext space modulus).
