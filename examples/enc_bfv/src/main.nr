use circuits::{crypto::greco::greco::Greco, math::polynomial::Polynomial};
use constants::set_bfv_8192_100::{
    BIT_CT, BIT_E0, BIT_E1, BIT_K, BIT_P1, BIT_P2, BIT_PK, BIT_R1, BIT_R2, BIT_U, CONSTANTS, L, N,
};

fn main(
<<<<<<< HEAD
    pk_commitment: pub Field,
    pk0is: [Polynomial<N>; L],
    pk1is: [Polynomial<N>; L],
    ct0is: [Polynomial<N>; L],
    ct1is: [Polynomial<N>; L],
    u: Polynomial<N>,
    e0: Polynomial<N>,
    e1: Polynomial<N>,
    e0is: [Polynomial<N>; L],
    k1: Polynomial<N>,
    r1is: [Polynomial<(2 * N) - 1>; L],
    r2is: [Polynomial<N - 1>; L],
    p1is: [Polynomial<(2 * N) - 1>; L],
    p2is: [Polynomial<N - 1>; L],
) {
    let greco: Greco<N, L, BIT_PK, BIT_CT, BIT_U, BIT_E0, BIT_E1, BIT_K, BIT_R1, BIT_R2, BIT_P1, BIT_P2> = Greco::new(
        CONSTANTS,
        pk_commitment,
=======
    params: Params<8192, 2>,
    pk0is: [Polynomial<8192>; 2],
    pk1is: [Polynomial<8192>; 2],
    ct0is: [Polynomial<8192>; 2],
    ct1is: [Polynomial<8192>; 2],
    u: Polynomial<8192>,
    e0: Polynomial<8192>,
    e0is: [Polynomial<8192>; 2],
    e0_quotients: [Polynomial<8192>; 2],
    e1: Polynomial<8192>,
    k1: Polynomial<8192>,
    r1is: [Polynomial<16383>; 2],
    r2is: [Polynomial<8191>; 2],
    p1is: [Polynomial<16383>; 2],
    p2is: [Polynomial<8191>; 2],
) {
    let greco: Greco<8192, 2, 57, 57, 2, 6, 6, 55, 54, 57, 14, 57> = Greco::new(
        params,
>>>>>>> fecc7a5f
        pk0is,
        pk1is,
        ct0is,
        ct1is,
        u,
        e0,
        e0is,
        e0_quotients,
        e1,
        k1,
        r1is,
        r2is,
        p1is,
        p2is,
    );
    let is_greco_valid = greco.verify();
    assert(is_greco_valid);
}<|MERGE_RESOLUTION|>--- conflicted
+++ resolved
@@ -4,7 +4,6 @@
 };
 
 fn main(
-<<<<<<< HEAD
     pk_commitment: pub Field,
     pk0is: [Polynomial<N>; L],
     pk1is: [Polynomial<N>; L],
@@ -14,35 +13,16 @@
     e0: Polynomial<N>,
     e1: Polynomial<N>,
     e0is: [Polynomial<N>; L],
+    e0_quotients: [Polynomial<N>; L],
     k1: Polynomial<N>,
     r1is: [Polynomial<(2 * N) - 1>; L],
     r2is: [Polynomial<N - 1>; L],
     p1is: [Polynomial<(2 * N) - 1>; L],
     p2is: [Polynomial<N - 1>; L],
 ) {
-    let greco: Greco<N, L, BIT_PK, BIT_CT, BIT_U, BIT_E0, BIT_E1, BIT_K, BIT_R1, BIT_R2, BIT_P1, BIT_P2> = Greco::new(
+    let greco: Greco<8192, 2, BIT_CT, BIT_E0, BIT_E1, BIT_K, BIT_P1, BIT_P2, BIT_PK, BIT_R1, BIT_R2, BIT_U> = Greco::new(
         CONSTANTS,
         pk_commitment,
-=======
-    params: Params<8192, 2>,
-    pk0is: [Polynomial<8192>; 2],
-    pk1is: [Polynomial<8192>; 2],
-    ct0is: [Polynomial<8192>; 2],
-    ct1is: [Polynomial<8192>; 2],
-    u: Polynomial<8192>,
-    e0: Polynomial<8192>,
-    e0is: [Polynomial<8192>; 2],
-    e0_quotients: [Polynomial<8192>; 2],
-    e1: Polynomial<8192>,
-    k1: Polynomial<8192>,
-    r1is: [Polynomial<16383>; 2],
-    r2is: [Polynomial<8191>; 2],
-    p1is: [Polynomial<16383>; 2],
-    p2is: [Polynomial<8191>; 2],
-) {
-    let greco: Greco<8192, 2, 57, 57, 2, 6, 6, 55, 54, 57, 14, 57> = Greco::new(
-        params,
->>>>>>> fecc7a5f
         pk0is,
         pk1is,
         ct0is,
