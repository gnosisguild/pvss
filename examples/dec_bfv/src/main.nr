--- conflicted
+++ resolved
@@ -1,41 +1,8 @@
-// use circuits::{
-//     crypto::dec_bfv::dec_bfv::{HonestCiphertextAggregationDecryption, Params},
-//     math::polynomial::Polynomial,
-// };
+use circuits::{
+    crypto::dec_bfv::dec_bfv::{HonestCiphertextAggregationDecryption, Params},
+    math::polynomial::Polynomial,
+};
 
-<<<<<<< HEAD
-// fn main(
-//     params: Params<8192, 3, 2>,
-//     honest_c0: [[Polynomial<8192>; 2]; 3],
-//     honest_c1: [[Polynomial<8192>; 2]; 3],
-//     sum_c0: [Polynomial<8192>; 2],
-//     sum_c1: [Polynomial<8192>; 2],
-//     s: [Polynomial<8192>; 2],
-//     u_i: [Polynomial<8192>; 2],
-//     r_1: [Polynomial<16383>; 2],
-//     r_2: [Polynomial<8191>; 2],
-//     u_global: Polynomial<8192>,
-//     crt_quotients: [Polynomial<8192>; 2],
-//     message: Polynomial<8192>,
-// ) {
-//     // TODO: Your logic here...
-
-//     // Create Honest Ciphertext Aggregation Decryption circuit instance
-//     let dec_bfv: HonestCiphertextAggregationDecryption<8192, 3, 2, 57, 2, 114, 15, 57, 59> = HonestCiphertextAggregationDecryption::new(
-//         params,
-//         honest_c0,
-//         honest_c1,
-//         sum_c0,
-//         sum_c1,
-//         s,
-//         u_i,
-//         r_1,
-//         r_2,
-//         u_global,
-//         crt_quotients,
-//         message,
-//     );
-=======
 fn main(
     params: Params<8192, 5, 2>,
     honest_c0: [[Polynomial<8192>; 2]; 5],
@@ -67,10 +34,7 @@
         crt_quotients,
         message,
     );
->>>>>>> 5e1a3fdd
 
-//     // Verify correct decryption
-//     dec_bfv.verify();
-
-//     // TODO: Your logic here...
-// }+    // Verify correct decryption
+    dec_bfv.verify();
+}