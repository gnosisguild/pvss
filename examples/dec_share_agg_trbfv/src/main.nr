// use circuits::{
//     crypto::dec_share_agg_trbfv::dec_share_agg_trbfv::{DecryptionShareAggregation, Params},
//     math::polynomial::Polynomial,
// };

<<<<<<< HEAD
// fn main(
//     params: Params<8192, 4, 2>,
//     decryption_shares: [[Polynomial<8192>; 4]; 3],
//     party_ids: [Field; 3],
//     message: Polynomial<8192>,
//     u_global: Polynomial<8192>,
//     crt_quotients: [Polynomial<8192>; 4],
// ) {
//     let dec_share_agg: DecryptionShareAggregation<8192, 4, 2, 201> = DecryptionShareAggregation::new(
//         params,
//         decryption_shares,
//         party_ids,
//         message,
//         u_global,
//         crt_quotients,
//     );
=======
fn main(
    params: Params<1, 4, 2>,
    decryption_shares: [[Polynomial<1>; 4]; 3],
    party_ids: [Field; 3],
    message: Polynomial<1>,
    u_global: Polynomial<1>,
    crt_quotients: [Polynomial<1>; 4],
) {
    let dec_share_agg: DecryptionShareAggregation<1, 4, 2, 201> = DecryptionShareAggregation::new(
        params,
        decryption_shares,
        party_ids,
        message,
        u_global,
        crt_quotients,
    );
>>>>>>> 5e1a3fdd

//     dec_share_agg.verify();
// }<|MERGE_RESOLUTION|>--- conflicted
+++ resolved
@@ -1,26 +1,8 @@
-// use circuits::{
-//     crypto::dec_share_agg_trbfv::dec_share_agg_trbfv::{DecryptionShareAggregation, Params},
-//     math::polynomial::Polynomial,
-// };
+use circuits::{
+    crypto::dec_share_agg_trbfv::dec_share_agg_trbfv::{DecryptionShareAggregation, Params},
+    math::polynomial::Polynomial,
+};
 
-<<<<<<< HEAD
-// fn main(
-//     params: Params<8192, 4, 2>,
-//     decryption_shares: [[Polynomial<8192>; 4]; 3],
-//     party_ids: [Field; 3],
-//     message: Polynomial<8192>,
-//     u_global: Polynomial<8192>,
-//     crt_quotients: [Polynomial<8192>; 4],
-// ) {
-//     let dec_share_agg: DecryptionShareAggregation<8192, 4, 2, 201> = DecryptionShareAggregation::new(
-//         params,
-//         decryption_shares,
-//         party_ids,
-//         message,
-//         u_global,
-//         crt_quotients,
-//     );
-=======
 fn main(
     params: Params<1, 4, 2>,
     decryption_shares: [[Polynomial<1>; 4]; 3],
@@ -37,7 +19,6 @@
         u_global,
         crt_quotients,
     );
->>>>>>> 5e1a3fdd
 
-//     dec_share_agg.verify();
-// }+    dec_share_agg.verify();
+}